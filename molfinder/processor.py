import re
import io
import logging
from collections import defaultdict
import ovito
from ovito.io import import_file
from ovito.modifiers import CreateBondsModifier
from ovito.data import ParticleType
from rdkit import Chem
from .molecule import Molecule

class LammpsProcessor:
    """
    Processes a LAMMPS file to identify and classify molecules.
    """
    def __init__(self, filepath, atom_mapping_str):
        self.filepath = filepath
        self.user_atom_mapping_str = atom_mapping_str
        self.log_stream = io.StringIO()

    def _setup_logging(self):
        ovito.enable_logging(self.log_stream, level=logging.INFO)

    def _ensure_element_names(self, data):
        """
        Assigns element names to particle types if they are missing.
        """
        type_property = data.particles_.particle_types_

        # Check if names are already present (e.g., from a dump file with 'element' column)
        if all(pt.name for pt in type_property.types):
            return

        # Strategy 1: Parse from LAMMPS data file 'Masses' section
        try:
            with open(self.filepath, 'r') as f:
                content = f.read()
            masses_section = re.search(r'^\s*Masses\s*\n\n(.*?)\n\n', content, re.DOTALL | re.MULTILINE)
            if masses_section:
                lines = masses_section.group(1).strip().split('\n')
                for line in lines:
                    match = re.search(r'^\s*(\d+)\s+[\d.]+\s*#\s*([a-zA-Z]+)', line.strip())
                    if match:
                        type_id = int(match.group(1))
                        symbol = match.group(2).capitalize()
                        pt = type_property.type_by_id_(type_id)
                        if pt and not pt.name:
                            pt.name_ = symbol
                if all(pt.name for pt in type_property.types): return
        except Exception:
            pass

        # Strategy 2: Use user-provided comma-separated string
        if self.user_atom_mapping_str:
            symbols = [s.strip().capitalize() for s in self.user_atom_mapping_str.split(',')]
            for i, symbol in enumerate(symbols):
                type_id = i + 1
                pt = type_property.type_by_id_(type_id)
                if pt and not pt.name:
                    pt.name_ = symbol
            return

        raise ValueError("Could not determine element names for all particle types.")

    def _create_rdkit_mol(self, atom_indices, data):
        """Creates an RDKit molecule from a set of atom indices."""
        mol = Chem.RWMol()
        atom_map = {}  # Maps original particle index to RDKit atom index

        particle_types = data.particles.particle_types
        positions = data.particles.positions
        bonds = data.particles.bonds

        for idx in atom_indices:
            symbol = particle_types.type_by_id(data.particles['Particle Type'][idx]).name
            rdkit_idx = mol.AddAtom(Chem.Atom(symbol))
            atom_map[idx] = rdkit_idx
        
        for a, b in bonds.topology:
            if a in atom_map and b in atom_map:
                mol.AddBond(atom_map[a], atom_map[b], Chem.BondType.SINGLE)
        
        try:
            Chem.SanitizeMol(mol)
            return mol
        except Exception:
            return mol.GetMol()

    def process(self):
        """
        Executes the full analysis pipeline.
        """
        self._setup_logging()
        pipeline = import_file(self.filepath)
        data = pipeline.compute()

        # Step 1: Ensure particle types have element names.
        self._ensure_element_names(data)

<<<<<<< HEAD
        # Step 2: Create bonds and identify molecules.
        bonds_modifier = CreateBondsModifier(mode=CreateBondsModifier.Mode.Pairwise, intra_molecule_only=True)
        defaults = ParticleType.load_defaults()
        type_list = list(data.particles.particle_types.types)
        for i in range(len(type_list)):
            for j in range(i, len(type_list)):
                type_a = type_list[i]
                type_b = type_list[j]
                radius_a = defaults.get(type_a.name, {}).get('covalent_radius', 0.8)
                radius_b = defaults.get(type_b.name, {}).get('covalent_radius', 0.8)
                bonds_modifier.set_pairwise_cutoff(type_a.name, type_b.name, radius_a + radius_b)
=======
        # Identify connected clusters of atoms
        pipeline.modifiers.append(ClusterAnalysisModifier(neighbor_mode=ClusterAnalysisModifier.NeighborMode.Bonding))
>>>>>>> 0c171a16

        pipeline.modifiers.append(bonds_modifier)
        data = pipeline.compute() # Re-compute to get molecule identifiers.

        # Step 3: Group atoms by the new 'Molecule' identifier.
        molecule_atoms = defaultdict(list)
        if 'Molecule' in data.particles:
            for i, mol_id in enumerate(data.particles['Molecule']):
                if mol_id > 0: # 0 means not part of a molecule
                    molecule_atoms[mol_id].append(i)

        # Step 4: Convert groups to RDKit molecules and generate report.
        molecule_groups = defaultdict(lambda: {'count': 0, 'molecules': []})
        for mol_id, atom_indices in molecule_atoms.items():
            if len(atom_indices) > 1:
                rdkit_mol = self._create_rdkit_mol(atom_indices, data)
                if rdkit_mol:
                    mol_obj = Molecule(rdkit_mol)
                    molecule_groups[mol_obj.formula]['count'] += 1
                    if not any(m.smiles == mol_obj.smiles for m in molecule_groups[mol_obj.formula]['molecules']):
                        molecule_groups[mol_obj.formula]['molecules'].append(mol_obj)

        return dict(sorted(molecule_groups.items(), key=lambda item: item[1]['count'], reverse=True))

    def get_log_messages(self):
        return self.log_stream.getvalue()<|MERGE_RESOLUTION|>--- conflicted
+++ resolved
@@ -97,7 +97,6 @@
         # Step 1: Ensure particle types have element names.
         self._ensure_element_names(data)
 
-<<<<<<< HEAD
         # Step 2: Create bonds and identify molecules.
         bonds_modifier = CreateBondsModifier(mode=CreateBondsModifier.Mode.Pairwise, intra_molecule_only=True)
         defaults = ParticleType.load_defaults()
@@ -109,10 +108,27 @@
                 radius_a = defaults.get(type_a.name, {}).get('covalent_radius', 0.8)
                 radius_b = defaults.get(type_b.name, {}).get('covalent_radius', 0.8)
                 bonds_modifier.set_pairwise_cutoff(type_a.name, type_b.name, radius_a + radius_b)
-=======
+        # Set atom types from mapping to enable OVITO's element-based modifiers
+        def assign_particle_types(frame, data):
+            particle_types = data.particles_.create_property('Particle Type', data=data.particles['Particle Type'])
+            for type_id, symbol in self.atom_type_map.items():
+                particle_types.type_by_id(type_id).name = symbol
+        pipeline.modifiers.append(assign_particle_types)
+
+        # Create bonds based on typical covalent radii cutoffs.
+        # This is a general approach; specific systems might need fine-tuning.
+        bonds_modifier = CreateBondsModifier(mode=CreateBondsModifier.Mode.Pairwise)
+        bonds_modifier.set_pairwise_cutoff('C', 'C', 1.7)
+        bonds_modifier.set_pairwise_cutoff('H', 'C', 1.3)
+        bonds_modifier.set_pairwise_cutoff('H', 'H', 1.0)
+        bonds_modifier.set_pairwise_cutoff('O', 'C', 1.6)
+        bonds_modifier.set_pairwise_cutoff('O', 'H', 1.1)
+        bonds_modifier.set_pairwise_cutoff('N', 'C', 1.6)
+        bonds_modifier.set_pairwise_cutoff('N', 'H', 1.2)
+        pipeline.modifiers.append(bonds_modifier)
+
         # Identify connected clusters of atoms
         pipeline.modifiers.append(ClusterAnalysisModifier(neighbor_mode=ClusterAnalysisModifier.NeighborMode.Bonding))
->>>>>>> 0c171a16
 
         pipeline.modifiers.append(bonds_modifier)
         data = pipeline.compute() # Re-compute to get molecule identifiers.
